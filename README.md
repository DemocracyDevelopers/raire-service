# raire-java
Java implementation of RAIRE

PreReq: Java 11, Maven.

## Running the connector

Run instructions:
- Option 1: 
  - Go to au.org.democracydevelopers.raise.RaireJavaApplication class and run the main method from IDE
- Option 2:
  - Go to home directory of the service and run following command
     `./mvnw spring-boot:run`

This will run the application on port 8080.

## Running RAIRE

You need to have a running copy of the [Raire webserver](https://github.com/DemocracyDevelopers/raire-rs).
If you are also running the colorado-rla client at the same time, ensure that it is running on a different port - by default, they use the same port.

For example, you might choose to run raire on port 3001 by starting it with
```
raire-webserver --socket 3001
```

If you do so, you need to change application.yml correspondingly. Set the raire line to:
```
raire:
 url: http://localhost:3001/raire
```
or whatever other non-default port number you chose.

## Running the database
The rla-raire-connector service retrieves data from the database set up by colorado-rla. This is also defined `application.yml`. Ensure that the url, username and password match the database colorado-rla is writing to.

<<<<<<< HEAD
If you are also running the colorado-rla client at the same time, ensure that they are running on different ports - by default, they use the same port.

For example, you might choose to run raire on port 3001 by starting it with
```
./target/release/raire-webserver --socket 3001
```

If you do so, you need to change application.yml correspondingly. Set the raire line to:
```
raire:
 url: http://localhost:3001/raire
```
or whatever other non-default port number you chose.

## Running the database
The rla-raire-connector service retrieves data from the database set up by colorado-rla. This is also defined in `application.yml`. Ensure that the url, username and password match the database colorado-rla is writing to.

## Generating assertions from corla
You can request assertions for any IRV contest already present in the colorado-rla database.

1. Log in as a stateadmin.
2. From the browser where you are logged in as stateadmin, visit [http://localhost:8888/generate-assertions](http://localhost:8888/generate-assertions).


## Generating assertions from the command line 
Alternatively, you can request assertions directly via the command line.

- Follow the syntax in following curl
=======
## Running the audit 
- To run the audit please follow the syntax in following curl
>>>>>>> eb69bc8d
```
curl --location 'localhost:8080/cvr/audit' \
--header 'Content-Type: application/json' \
--data '[
{
"contestName": "Denver Mayoral",
"timeProvisionForResult": 10
}
]'
```

your output should look similar to  
```
[
    {
        "contestName": "Denver Mayoral",
        "result": {
            "metadata": {
                "candidates": [
                    "CANDIDATE 1",
                    "CANDIDATE 2",
                    "CANDIDATE 3"
                ]
            },
            "solution": {
                "Ok": {
                    "winner": 1,
                    "margin": 4,
                    "difficulty": 78.0,
                    "assertions": [
                        {
                            "margin": 48,
                            "difficulty": 6.5,
                            "assertion": {
                                "type": "NEB",
                                "winner": 1,
                                "loser": 0
                            }
                        },
                        {
                            "margin": 4,
                            "difficulty": 78.0,
                            "assertion": {
                                "type": "NEB",
                                "winner": 1,
                                "loser": 2
                            }
                        },
                    ],
                    "num_candidates": 13,
                    "time_to_determine_winners": {
                        "work": 13,
                        "seconds": "0.000039899"
                    },
                    "time_to_find_assertions": {
                        "work": 25,
                        "seconds": "0.000454404"
                    },
                    "time_to_trim_assertions": {
                        "work": 24,
                        "seconds": "0.00002241999999999997"
                    }
                }
            }
        }
    }
]
```<|MERGE_RESOLUTION|>--- conflicted
+++ resolved
@@ -24,17 +24,6 @@
 raire-webserver --socket 3001
 ```
 
-If you do so, you need to change application.yml correspondingly. Set the raire line to:
-```
-raire:
- url: http://localhost:3001/raire
-```
-or whatever other non-default port number you chose.
-
-## Running the database
-The rla-raire-connector service retrieves data from the database set up by colorado-rla. This is also defined `application.yml`. Ensure that the url, username and password match the database colorado-rla is writing to.
-
-<<<<<<< HEAD
 If you are also running the colorado-rla client at the same time, ensure that they are running on different ports - by default, they use the same port.
 
 For example, you might choose to run raire on port 3001 by starting it with
@@ -50,6 +39,7 @@
 or whatever other non-default port number you chose.
 
 ## Running the database
+
 The rla-raire-connector service retrieves data from the database set up by colorado-rla. This is also defined in `application.yml`. Ensure that the url, username and password match the database colorado-rla is writing to.
 
 ## Generating assertions from corla
@@ -63,10 +53,7 @@
 Alternatively, you can request assertions directly via the command line.
 
 - Follow the syntax in following curl
-=======
-## Running the audit 
-- To run the audit please follow the syntax in following curl
->>>>>>> eb69bc8d
+
 ```
 curl --location 'localhost:8080/cvr/audit' \
 --header 'Content-Type: application/json' \
