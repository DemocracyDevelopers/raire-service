--- conflicted
+++ resolved
@@ -276,11 +276,7 @@
     List<String> rows = new ArrayList<>();
 
     for (Assertion assertion : assertions) {
-<<<<<<< HEAD
       rows.add(index++ + ", " + escapeThenJoin(assertion.asCSVRow(candidates)));
-=======
-      rows.add(index++ + "," + escapeThenJoin(assertion.asCSVRow()));
->>>>>>> 3537bce2
     }
 
     return String.join("\n", rows) + "\n";
