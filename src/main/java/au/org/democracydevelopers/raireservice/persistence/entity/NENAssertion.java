--- conflicted
+++ resolved
@@ -124,19 +124,19 @@
   }
 
   /**
-<<<<<<< HEAD
+   * {@inheritDoc}
+   */
+  public String getDescription(){
+    return String.format("%s NEN %s, assuming candidates %s are continuing, with diluted margin %f",
+        winner, loser, assumedContinuing, dilutedMargin);
+  }
+
+  /**
    * Print the assertion type. Used for CSV file output.
    * @return The string "NEN"
    */
   @Override
   public String gettAssertionType() {
     return "NEN";
-=======
-   * {@inheritDoc}
-   */
-  public String getDescription(){
-    return String.format("%s NEN %s, assuming candidates %s are continuing, with diluted margin %f",
-        winner, loser, assumedContinuing, dilutedMargin);
->>>>>>> 7dbc3ee5
   }
 }