/*
Copyright 2024 Democracy Developers

The Raire Service is designed to connect colorado-rla and its associated database to
the raire assertion generation engine (https://github.com/DemocracyDevelopers/raire-java).

This file is part of raire-service.

raire-service is free software: you can redistribute it and/or modify it under the terms
of the GNU Affero General Public License as published by the Free Software Foundation, either
version 3 of the License, or (at your option) any later version.

raire-service is distributed in the hope that it will be useful, but WITHOUT ANY WARRANTY;
without even the implied warranty of MERCHANTABILITY or FITNESS FOR A PARTICULAR PURPOSE.
See the GNU Affero General Public License for more details.

You should have received a copy of the GNU Affero General Public License along with
raire-service. If not, see <https://www.gnu.org/licenses/>.
*/

package au.org.democracydevelopers.raireservice.persistence.entity;

import au.org.democracydevelopers.raire.assertions.AssertionAndDifficulty;
import au.org.democracydevelopers.raire.assertions.NotEliminatedBefore;
import au.org.democracydevelopers.raireservice.service.Metadata;
import jakarta.persistence.DiscriminatorValue;
import jakarta.persistence.Entity;
import java.util.ArrayList;
import java.util.Arrays;
import java.util.HashMap;
import java.util.List;
import java.util.Map;
import org.slf4j.Logger;
import org.slf4j.LoggerFactory;

/**
 * A Not Eliminated Before assertion (or NEB) says that a candidate _winner_ will always have
 * a higher tally than a candidate _loser_. What this means is that the minimum possible tally
 * that _winner_ will have at any stage of tabulation is greater than the maximum possible
 * tally _loser_ can ever achieve. For more detail on NEB assertions, refer to the Guide to RAIRE.
 * The constructor for this class takes a raire-java NEB assertion construct (NotEliminatedBefore)
 * and translates it into a NEBAssertion entity, suitable for storage in the corla database.
 */
@Entity
@DiscriminatorValue("NEB")
public class NEBAssertion extends Assertion {

  private static final Logger logger = LoggerFactory.getLogger(NEBAssertion.class);

  /**
   * {@inheritDoc}
   */
  public NEBAssertion() {
    super();
  }

  /**
   * Construct a NEBAssertion give a raire-java NotEliminatedBefore construct.
   * @param contestName Name of the contest to which this assertion belongs.
   * @param universeSize Number of ballots in the auditing universe for the assertion.
   * @param margin Absolute margin of the assertion.
   * @param difficulty Difficulty of the assertion, as computed by raire-java.
   * @param candidates Names of the candidates in this assertion's contest.
   * @param neb Raire-java NotEliminatedBefore assertion to be transformed into a NENAssertion.
   * @throws IllegalArgumentException if the caller supplies a non-positive universe size, invalid
   * margin, or invalid combination of winner, loser and list of assumed continuing candidates.
   * @throws ArrayIndexOutOfBoundsException if the winner or loser indices in the raire-java
   * assertion are invalid with respect to the given array of candidates.
   */
  public NEBAssertion(String contestName, long universeSize, int margin, double difficulty,
      String[] candidates, au.org.democracydevelopers.raire.assertions.NotEliminatedBefore neb)
      throws IllegalStateException, ArrayIndexOutOfBoundsException
  {
    super(contestName, candidates[neb.winner], candidates[neb.loser], margin, universeSize,
        difficulty, new ArrayList<>());

    final String prefix = "[all args constructor]";
    logger.debug(String.format("%s Constructed NEB assertion with winner (%d) and loser (%d) " +
            "indices with respect to candidate list %s: %s. " +
            "Parameters: contest name %s; margin %d; universe size %d; and difficulty %f.", prefix,
            neb.winner, neb.loser, Arrays.toString(candidates), this.getDescription(),
            contestName, margin, universeSize, difficulty));
  }

  /**
   * {@inheritDoc}
   */
  public AssertionAndDifficulty convert(List<String> candidates) throws IllegalArgumentException {

    final String prefix = "[convert]";
    logger.debug(String.format("%s Constructing a raire-java AssertionAndDifficulty for the " +
        "assertion %s with candidate list parameter %s.", prefix, this.getDescription(), candidates));

    int w = candidates.indexOf(winner);
    int l = candidates.indexOf(loser);

    logger.debug(String.format("%s Winner index %d, Loser index %d.", prefix, w, l));
    if(w != -1 && l != -1) {
      Map<String,Object> status = new HashMap<>();
      status.put(Metadata.STATUS_RISK, currentRisk);

      logger.debug(String.format("%s Constructing AssertionAndDifficulty, current risk %f.",
          prefix, currentRisk));
      return new AssertionAndDifficulty(new NotEliminatedBefore(w, l), difficulty, margin, status);
    }
    else{
      final String msg = String.format("%s Candidate list provided as parameter is inconsistent " +
              "with assertion (winner or loser not present).", prefix);
      logger.error(msg);
      throw new IllegalArgumentException(msg);
    }
  }

  /**
<<<<<<< HEAD
   * Print the assertion type. Used for CSV file output.
   * @return The string "NEB"
   */
  @Override
  public String gettAssertionType() {
    return "NEB";
=======
   * {@inheritDoc}
   */
  public String getDescription(){
    return String.format("%s NEB %s with diluted margin %f", winner, loser, dilutedMargin);
>>>>>>> 7dbc3ee5
  }
}<|MERGE_RESOLUTION|>--- conflicted
+++ resolved
@@ -112,18 +112,18 @@
   }
 
   /**
-<<<<<<< HEAD
    * Print the assertion type. Used for CSV file output.
    * @return The string "NEB"
    */
   @Override
   public String gettAssertionType() {
     return "NEB";
-=======
+  }
+
+  /**
    * {@inheritDoc}
    */
   public String getDescription(){
     return String.format("%s NEB %s with diluted margin %f", winner, loser, dilutedMargin);
->>>>>>> 7dbc3ee5
   }
 }