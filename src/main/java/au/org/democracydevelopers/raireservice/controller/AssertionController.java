/*
Copyright 2024 Democracy Developers

The Raire Service is designed to connect colorado-rla and its associated database to
the raire assertion generation engine (https://github.com/DemocracyDevelopers/raire-java).

This file is part of raire-service.

raire-service is free software: you can redistribute it and/or modify it under the terms
of the GNU Affero General Public License as published by the Free Software Foundation, either
version 3 of the License, or (at your option) any later version.

raire-service is distributed in the hope that it will be useful, but WITHOUT ANY WARRANTY;
without even the implied warranty of MERCHANTABILITY or FITNESS FOR A PARTICULAR PURPOSE.
See the GNU Affero General Public License for more details.

You should have received a copy of the GNU Affero General Public License along with
raire-service. If not, see <https://www.gnu.org/licenses/>.
*/

package au.org.democracydevelopers.raireservice.controller;

import au.org.democracydevelopers.raire.RaireSolution;
import au.org.democracydevelopers.raireservice.persistence.repository.ContestRepository;
import au.org.democracydevelopers.raireservice.request.GenerateAssertionsRequest;
import au.org.democracydevelopers.raireservice.request.GetAssertionsRequest;
import au.org.democracydevelopers.raireservice.request.RequestValidationException;
import au.org.democracydevelopers.raireservice.response.GenerateAssertionsResponse;
import au.org.democracydevelopers.raireservice.service.RaireServiceException;
import au.org.democracydevelopers.raireservice.service.GenerateAssertionsService;
import au.org.democracydevelopers.raireservice.service.GetAssertionsService;
import org.springframework.http.HttpStatus;
import org.springframework.http.MediaType;
import org.springframework.http.ResponseEntity;
import org.springframework.web.bind.annotation.PostMapping;
import org.springframework.web.bind.annotation.RequestBody;
import org.springframework.web.bind.annotation.RequestMapping;
import org.springframework.web.bind.annotation.RestController;
import org.springframework.web.server.ResponseStatusException;

/**
 * This class controls the post request mappings for all requests related
 * to assertions.
 * /generate-assertions takes a generate assertions request (contest by name) and generates the
 * assertions for that contest. In the case of success, it returns the winner
 * and stores the assertions in the database. Otherwise, it returns an error.
 * /get-assertions takes a get assertions request (contest by name) and tries to retrieve
 * the assertions for that contest from the database. In the case of success, it returns
 * the assertions as json, in a form appropriate for the assertion explainer. Otherwise, it
 * returns an error.
 */
@RestController
@RequestMapping("/raire")
public class AssertionController {

  private final ContestRepository contestRepository;

  private final GenerateAssertionsService generateAssertionsService;

  private final GetAssertionsService getAssertionsService;

  /**
   * The API endpoint for generating assertions, by contest name, and returning the IRV winner.
   * @param request a GenerateAssertionsRequest, specifying an IRV contest name for which to generate
   *                the assertions.
   * @return the winner (in the case of success) or an error. The winner, together with the contest,
   * is a GenerateAssertionsResponse. TODO the String is just a placeholder for now.
   * In the case of success, it also stores the assertions that were derived for the specified contest
   * in the database.
   * @throws RequestValidationException which is handled by ControllerExceptionHandler.
   * This tests for invalid requests, such as non-existent, null, or non-IRV contest names.
   * Other exceptions that are specific to assertion generation are caught and translated into the
   * appropriate http error. TODO add these when assertion generation is implemented.
   */
  @PostMapping(path = "/generate-assertions", produces = MediaType.APPLICATION_JSON_VALUE)
  public ResponseEntity<GenerateAssertionsResponse> serve(@RequestBody GenerateAssertionsRequest request)
      throws RequestValidationException, RaireServiceException {
      request.Validate(contestRepository);
      GenerateAssertionsResponse response = generateAssertionsService.generateAssertions(request);
      return new ResponseEntity<>(response, HttpStatus.OK);
  }


  /**
   * The API endpoint for finding and returning assertions, by contest name. This endpoint returns
   * assertions in the form of a JSON Visualiser Report.
   * @param request a GetAssertionsRequest, specifying an IRV contest name for which to retrieve the
   *                assertions.
   * @return the assertions, as JSON (in the case of success) or an error. TODO the String is just a placeholder for now.
   * @throws RequestValidationException which is handled by ControllerExceptionHandler.
   * This tests for invalid requests, such as non-existent, null, or non-IRV contest names.
   * Other exceptions that are specific to assertion generation are caught and translated into the
   * appropriate http error. TODO add these when assertion retrieval is implemented.
   */
  @PostMapping(path = "/get-assertions", produces = MediaType.APPLICATION_JSON_VALUE)
  public ResponseEntity<RaireSolution> serve(@RequestBody GetAssertionsRequest request)
      throws RequestValidationException, RaireServiceException {

    request.Validate(contestRepository);

    try {
<<<<<<< HEAD
      // Extract a RaireSolution containing the assertions that we want to serialise into
      // a JSON Assertion Visualiser report.
      RaireSolution solution = getAssertionsService.getRaireSolution(request);

      return new ResponseEntity<>(solution, HttpStatus.OK);
=======
      // For the moment, this is just a dummy "OK" response. Later, it will contain the assertions.
      GetAssertionsResponse dummyResponse = new GetAssertionsResponse(
          new Metadata(request, List.of()),
          new RaireResult(new AssertionAndDifficulty[0], 10.0, 100, 0,
              5, new TimeTaken(5L, 5), new TimeTaken(2L, 2),
              new TimeTaken(2L, 2), false)
      );
      return new ResponseEntity<>(dummyResponse, HttpStatus.OK);
>>>>>>> e5280aa3

      // TODO Catch all the exceptions that the GetAssertionsService can throw, for example if the
      // assertions are present but retrieval fails for some reason.
      // They can either be caught here or handled by the ControllerExceptionHandler.
      // This should be part of Issue https://github.com/DemocracyDevelopers/raire-service/issues/44
    }
    catch (RaireServiceException ex) {
      throw ex;
    }
    catch(Exception ex){
      throw new ResponseStatusException(HttpStatus.INTERNAL_SERVER_ERROR, ex.getMessage());
    }
  }

  /**
   * All args constructor
   * @param contestRepository the contestRepository, used for validating requests.
   * @param generateAssertionsService the generateAssertions service.
   */
  public AssertionController(ContestRepository contestRepository,
      GenerateAssertionsService generateAssertionsService,
      GetAssertionsService getAssertionsService) {
    this.contestRepository = contestRepository;
    this.generateAssertionsService = generateAssertionsService;
    this.getAssertionsService = getAssertionsService;
  }
}<|MERGE_RESOLUTION|>--- conflicted
+++ resolved
@@ -99,22 +99,11 @@
     request.Validate(contestRepository);
 
     try {
-<<<<<<< HEAD
       // Extract a RaireSolution containing the assertions that we want to serialise into
       // a JSON Assertion Visualiser report.
       RaireSolution solution = getAssertionsService.getRaireSolution(request);
 
       return new ResponseEntity<>(solution, HttpStatus.OK);
-=======
-      // For the moment, this is just a dummy "OK" response. Later, it will contain the assertions.
-      GetAssertionsResponse dummyResponse = new GetAssertionsResponse(
-          new Metadata(request, List.of()),
-          new RaireResult(new AssertionAndDifficulty[0], 10.0, 100, 0,
-              5, new TimeTaken(5L, 5), new TimeTaken(2L, 2),
-              new TimeTaken(2L, 2), false)
-      );
-      return new ResponseEntity<>(dummyResponse, HttpStatus.OK);
->>>>>>> e5280aa3
 
       // TODO Catch all the exceptions that the GetAssertionsService can throw, for example if the
       // assertions are present but retrieval fails for some reason.
