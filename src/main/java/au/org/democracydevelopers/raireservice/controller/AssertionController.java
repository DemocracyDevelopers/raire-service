--- conflicted
+++ resolved
@@ -31,13 +31,10 @@
 import au.org.democracydevelopers.raireservice.service.RaireServiceException;
 import au.org.democracydevelopers.raireservice.service.GenerateAssertionsService;
 import au.org.democracydevelopers.raireservice.service.GetAssertionsService;
-<<<<<<< HEAD
 import org.springframework.http.HttpHeaders;
-=======
 import au.org.democracydevelopers.raireservice.service.RaireServiceException.RaireErrorCodes;
 import org.slf4j.Logger;
 import org.slf4j.LoggerFactory;
->>>>>>> 0d3439d0
 import org.springframework.http.HttpStatus;
 import org.springframework.http.MediaType;
 import org.springframework.http.ResponseEntity;
@@ -128,18 +125,13 @@
    * @param request a GetAssertionsRequest, specifying an IRV contest name for which to retrieve the
    *        assertions.
    * @return the assertions, as JSON (in the case of success) or an error.
-<<<<<<< HEAD
+   * @throws RequestValidationException for invalid requests, such as non-existent, null, or
+   *         non-IRV contest names.
    * @throws RequestValidationException for invalid requests, such as non-existent, null, or non-IRV
    *         contest names.
    * @throws RaireServiceException if the request is valid but assertion retrieval fails, for example
    *         if there are no assertions for the contest.
    * These exceptions are handled by ControllerExceptionHandler.
-=======
-   * @throws RequestValidationException for invalid requests, such as non-existent, null, or
-   * non-IRV contest names.
-   * @throws RaireServiceException if the request is valid but assertion retrieval fails, for example
-   * if there are no assertions for the contest.
->>>>>>> 0d3439d0
    */
   @PostMapping(path = "/get-assertions", produces = MediaType.APPLICATION_JSON_VALUE)
   @ResponseBody
