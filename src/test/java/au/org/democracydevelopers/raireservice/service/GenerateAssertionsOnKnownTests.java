--- conflicted
+++ resolved
@@ -91,16 +91,7 @@
   GenerateAssertionsService generateAssertionsService;
 
   /**
-<<<<<<< HEAD
-   * Names of contests, to match pre-loaded data.
-=======
-   * Error allowed when comparing doubles.
-   */
-  private static final double EPS = 0.0000000001;
-
-  /**
    * Names of contests, to match preloaded data.
->>>>>>> 7dbc3ee5
    */
   private static final String oneNEBAssertionContest = "Sanity Check NEB Assertion Contest";
   private static final String oneNENAssertionContest = "Sanity Check NEN Assertion Contest";
