/*
Copyright 2024 Democracy Developers

The Raire Service is designed to connect colorado-rla and its associated database to
the raire assertion generation engine (https://github.com/DemocracyDevelopers/raire-java).

This file is part of raire-service.

raire-service is free software: you can redistribute it and/or modify it under the terms
of the GNU Affero General Public License as published by the Free Software Foundation, either
version 3 of the License, or (at your option) any later version.

raire-service is distributed in the hope that it will be useful, but WITHOUT ANY WARRANTY;
without even the implied warranty of MERCHANTABILITY or FITNESS FOR A PARTICULAR PURPOSE.
See the GNU Affero General Public License for more details.

You should have received a copy of the GNU Affero General Public License along with
raire-service. If not, see <https://www.gnu.org/licenses/>.
*/

package au.org.democracydevelopers.raireservice.service;

import static org.junit.jupiter.api.Assertions.assertEquals;
import static org.junit.jupiter.api.Assertions.assertThrows;

import au.org.democracydevelopers.raireservice.persistence.repository.AssertionRepository;
import au.org.democracydevelopers.raireservice.request.GetAssertionsRequest;
import au.org.democracydevelopers.raireservice.service.RaireServiceException.RaireErrorCodes;
import au.org.democracydevelopers.raireservice.testUtils;
import java.math.BigDecimal;
import java.util.List;
import org.junit.jupiter.api.Test;
import org.slf4j.Logger;
import org.slf4j.LoggerFactory;
import org.springframework.beans.factory.annotation.Autowired;
import org.springframework.boot.test.autoconfigure.jdbc.AutoConfigureTestDatabase;
import org.springframework.boot.test.autoconfigure.jdbc.AutoConfigureTestDatabase.Replace;
import org.springframework.boot.test.context.SpringBootTest;
import org.springframework.test.annotation.DirtiesContext;
import org.springframework.test.annotation.DirtiesContext.ClassMode;
import org.springframework.test.context.ActiveProfiles;
import org.springframework.transaction.annotation.Transactional;

/**
 * Tests of assertion retrieval in GetAssertionsService. Data is preloaded into the database
 * using src/test/resources/data.sql. Note that tests of GetAssertionsService have been
 * spread across several test classes, each defined with respect to a different test container.
 */
@ActiveProfiles("test-containers")
@SpringBootTest
@AutoConfigureTestDatabase(replace = Replace.NONE)
@DirtiesContext(classMode = ClassMode.AFTER_CLASS)
public class GetAssertionsServiceTests {

  private static final Logger logger = LoggerFactory.getLogger(GetAssertionsServiceTests.class);

  @Autowired
  AssertionRepository assertionRepository;

  /**
   * Retrieval of assertions for an existing contest with no associated assertions will throw
   * a RaireServiceException with error code NO_ASSERTIONS_PRESENT.
   */
  @Test
  @Transactional
  void existentContestNoAssertions(){
<<<<<<< HEAD
    GetAssertionsJsonService service = new GetAssertionsJsonService(assertionRepository);
=======
    testUtils.log(logger, "existentContestNoAssertions");
    GetAssertionsService service = new GetAssertionsService(assertionRepository);
>>>>>>> 7dbc3ee5
    GetAssertionsRequest request = new GetAssertionsRequest("No CVR Mayoral",
        List.of(), new BigDecimal("0.10"));

    RaireServiceException ex = assertThrows(RaireServiceException.class, () ->
        service.getRaireSolution(request));
    assertEquals(RaireErrorCodes.NO_ASSERTIONS_PRESENT, ex.errorCode);
  }

  /**
   * Retrieval of assertions for a non-existent contest will throw a RaireServiceException
   * with error code NO_ASSERTIONS_PRESENT.
   * Note that this should not happen because it should be caught by request validation.
   */
  @Test
  @Transactional
  void nonExistentContestNoAssertions(){
<<<<<<< HEAD
    GetAssertionsJsonService service = new GetAssertionsJsonService(assertionRepository);
=======
    testUtils.log(logger, "nonExistentContestNoAssertions");
    GetAssertionsService service = new GetAssertionsService(assertionRepository);
>>>>>>> 7dbc3ee5
    GetAssertionsRequest request = new GetAssertionsRequest("Non-Existent Contest Name",
        List.of(), new BigDecimal("0.10"));

    RaireServiceException ex = assertThrows(RaireServiceException.class, () ->
        service.getRaireSolution(request));
    assertEquals(RaireErrorCodes.NO_ASSERTIONS_PRESENT, ex.errorCode);
  }

<<<<<<< HEAD
  /**
   * Retrieve assertions for a contest that has one NEB assertion.
   */
  @Test
  @Transactional
  @Sql(scripts = {"/simple_assertions.sql"}, executionPhase = BEFORE_TEST_METHOD)
  void retrieveAssertionsExistentContestOneNEBAssertion() throws RaireServiceException {
    GetAssertionsJsonService service = new GetAssertionsJsonService(assertionRepository);
    GetAssertionsRequest request = new GetAssertionsRequest("One NEB Assertion Contest",
        List.of("Alice", "Bob"), new BigDecimal("0.10"));

    RaireSolution solution = service.getRaireSolution(request);

    // Check that the metadata has been constructed appropriately
    final String metadata = "{\"candidates\":[\"Alice\",\"Bob\"]," +
        "\"contest\":\"One NEB Assertion Contest\",\"risk_limit\":0.10}";

    assertEquals(metadata, GSON.toJson(solution.metadata));

    // The RaireSolution contains a RaireResultOrError, but the error should be null.
    assertNull(solution.solution.Err);

    // Check the contents of the RaireResults within the RaireSolution.
    assertEquals(1.1, solution.solution.Ok.difficulty);
    assertEquals(320, solution.solution.Ok.margin);

    AssertionAndDifficulty[] assertions = solution.solution.Ok.assertions;
    assertEquals(1, assertions.length);

    AssertionAndDifficulty aad = assertions[0];
    assertEquals(1.1, aad.difficulty);
    assertEquals(320, aad.margin);
    assertTrue(aad.assertion.isNEB());
    assertEquals(0, ((NotEliminatedBefore)aad.assertion).winner);
    assertEquals(1, ((NotEliminatedBefore)aad.assertion).loser);

    // Check that current risk is 1.00
    assertEquals(new BigDecimal("1.00"), aad.status.get(Metadata.STATUS_RISK));
  }

  /**
   * Retrieve assertions for a contest that has one NEN assertion.
   */
  @Test
  @Transactional
  @Sql(scripts = {"/simple_assertions.sql"}, executionPhase = BEFORE_TEST_METHOD)
  void retrieveAssertionsExistentContestOneNENAssertion() throws RaireServiceException {
    GetAssertionsJsonService service = new GetAssertionsJsonService(assertionRepository);
    GetAssertionsRequest request = new GetAssertionsRequest("One NEN Assertion Contest",
        List.of("Alice", "Charlie", "Diego", "Bob"), new BigDecimal("0.10"));

    RaireSolution solution = service.getRaireSolution(request);

    // Check that the metadata has been constructed appropriately
    final String metadata = "{\"candidates\":[\"Alice\",\"Charlie\",\"Diego\",\"Bob\"]," +
        "\"contest\":\"One NEN Assertion Contest\",\"risk_limit\":0.10}";

    assertEquals(metadata, GSON.toJson(solution.metadata));

    // The RaireSolution contains a RaireResultOrError, but the error should be null.
    assertNull(solution.solution.Err);

    // Check the contents of the RaireResults within the RaireSolution.
    assertEquals(3.01, solution.solution.Ok.difficulty);
    assertEquals(240, solution.solution.Ok.margin);

    AssertionAndDifficulty[] assertions = solution.solution.Ok.assertions;
    assertEquals(1, assertions.length);

    AssertionAndDifficulty aad = assertions[0];
    assertEquals(3.01, aad.difficulty);
    assertEquals(240, aad.margin);
    assertFalse(aad.assertion.isNEB());
    assertEquals(0, ((NotEliminatedNext)aad.assertion).winner);
    assertEquals(1, ((NotEliminatedNext)aad.assertion).loser);

    int[] continuing = {0, 1, 2, 3};
    assertArrayEquals(continuing, ((NotEliminatedNext)aad.assertion).continuing);

    // Check that current risk is 1.00
    assertEquals(new BigDecimal("1.00"), aad.status.get(Metadata.STATUS_RISK));
  }

  /**
   * Retrieve assertions for a contest that has one NEN and one NEB assertion (audit in progress).
   */
  @Test
  @Transactional
  @Sql(scripts = {"/simple_assertions_in_progress.sql"}, executionPhase = BEFORE_TEST_METHOD)
  void retrieveAssertionsOneNENOneNEBAssertionInProgress() throws RaireServiceException {
    GetAssertionsJsonService service = new GetAssertionsJsonService(assertionRepository);
    GetAssertionsRequest request = new GetAssertionsRequest("One NEN NEB Assertion Contest",
        List.of("Liesl", "Wendell", "Amanda", "Chuan"), new BigDecimal("0.05"));

    RaireSolution solution = service.getRaireSolution(request);

    // Check that the metadata has been constructed appropriately
    final String metadata = "{\"candidates\":[\"Liesl\",\"Wendell\",\"Amanda\",\"Chuan\"]," +
        "\"contest\":\"One NEN NEB Assertion Contest\",\"risk_limit\":0.05}";

    assertEquals(metadata, GSON.toJson(solution.metadata));

    // The RaireSolution contains a RaireResultOrError, but the error should be null.
    assertNull(solution.solution.Err);

    // Check the contents of the RaireResults within the RaireSolution.
    assertEquals(3.17, solution.solution.Ok.difficulty);
    assertEquals(112, solution.solution.Ok.margin);

    AssertionAndDifficulty[] assertions = solution.solution.Ok.assertions;
    assertEquals(2, assertions.length);

    AssertionAndDifficulty aad1 = assertions[0];
    assertEquals(0.1, aad1.difficulty);
    assertEquals(112, aad1.margin);
    assertEquals(new BigDecimal("0.08"), aad1.status.get(Metadata.STATUS_RISK));
    assertTrue(aad1.assertion.isNEB());
    assertEquals(2, ((NotEliminatedBefore)aad1.assertion).winner);
    assertEquals(0, ((NotEliminatedBefore)aad1.assertion).loser);

    AssertionAndDifficulty aad2 = assertions[1];
    assertEquals(3.17, aad2.difficulty);
    assertEquals(560, aad2.margin);
    assertFalse(aad2.assertion.isNEB());
    assertEquals(2, ((NotEliminatedNext)aad2.assertion).winner);
    assertEquals(1, ((NotEliminatedNext)aad2.assertion).loser);

    int[] continuing = {0, 1, 2};
    assertArrayEquals(continuing, ((NotEliminatedNext)aad2.assertion).continuing);

    assertEquals(new BigDecimal("0.70"), aad2.status.get(Metadata.STATUS_RISK));
  }

  /**
   * Retrieve assertions for a contest where the request has been setup with incorrect
   * candidate names for the given contest.
   */
  @Test
  @Transactional
  @Sql(scripts = {"/simple_assertions.sql"}, executionPhase = BEFORE_TEST_METHOD)
  void retrieveAssertionsInconsistentRequest1()  {
    GetAssertionsJsonService service = new GetAssertionsJsonService(assertionRepository);
    GetAssertionsRequest request = new GetAssertionsRequest("One NEN NEB Assertion Contest",
        List.of("Alice", "Charlie", "Diego", "Bob"), new BigDecimal("0.10"));

    RaireServiceException ex = assertThrows(RaireServiceException.class, () ->
        service.getRaireSolution(request));
    assertEquals(RaireErrorCodes.INTERNAL_ERROR, ex.errorCode);
    assertTrue(ex.getMessage().toLowerCase().
        contains("Candidate list is inconsistent with assertion".toLowerCase()));
  }

  /**
   * Retrieve assertions for a contest where the request has been setup with incorrect
   * candidate names for the given contest.
   */
  @Test
  @Transactional
  @Sql(scripts = {"/simple_assertions.sql"}, executionPhase = BEFORE_TEST_METHOD)
  void retrieveAssertionsInconsistentRequest2()  {
    GetAssertionsJsonService service = new GetAssertionsJsonService(assertionRepository);
    GetAssertionsRequest request = new GetAssertionsRequest("One NEN NEB Assertion Contest",
        List.of(), new BigDecimal("0.10"));

    RaireServiceException ex = assertThrows(RaireServiceException.class, () ->
        service.getRaireSolution(request));
    assertEquals(RaireErrorCodes.INTERNAL_ERROR, ex.errorCode);
    assertTrue(ex.getMessage().toLowerCase().
        contains("Candidate list is inconsistent with assertion".toLowerCase()));
  }
=======
>>>>>>> 7dbc3ee5
}<|MERGE_RESOLUTION|>--- conflicted
+++ resolved
@@ -64,12 +64,8 @@
   @Test
   @Transactional
   void existentContestNoAssertions(){
-<<<<<<< HEAD
+    testUtils.log(logger, "existentContestNoAssertions");
     GetAssertionsJsonService service = new GetAssertionsJsonService(assertionRepository);
-=======
-    testUtils.log(logger, "existentContestNoAssertions");
-    GetAssertionsService service = new GetAssertionsService(assertionRepository);
->>>>>>> 7dbc3ee5
     GetAssertionsRequest request = new GetAssertionsRequest("No CVR Mayoral",
         List.of(), new BigDecimal("0.10"));
 
@@ -86,12 +82,8 @@
   @Test
   @Transactional
   void nonExistentContestNoAssertions(){
-<<<<<<< HEAD
+    testUtils.log(logger, "nonExistentContestNoAssertions");
     GetAssertionsJsonService service = new GetAssertionsJsonService(assertionRepository);
-=======
-    testUtils.log(logger, "nonExistentContestNoAssertions");
-    GetAssertionsService service = new GetAssertionsService(assertionRepository);
->>>>>>> 7dbc3ee5
     GetAssertionsRequest request = new GetAssertionsRequest("Non-Existent Contest Name",
         List.of(), new BigDecimal("0.10"));
 
@@ -100,177 +92,4 @@
     assertEquals(RaireErrorCodes.NO_ASSERTIONS_PRESENT, ex.errorCode);
   }
 
-<<<<<<< HEAD
-  /**
-   * Retrieve assertions for a contest that has one NEB assertion.
-   */
-  @Test
-  @Transactional
-  @Sql(scripts = {"/simple_assertions.sql"}, executionPhase = BEFORE_TEST_METHOD)
-  void retrieveAssertionsExistentContestOneNEBAssertion() throws RaireServiceException {
-    GetAssertionsJsonService service = new GetAssertionsJsonService(assertionRepository);
-    GetAssertionsRequest request = new GetAssertionsRequest("One NEB Assertion Contest",
-        List.of("Alice", "Bob"), new BigDecimal("0.10"));
-
-    RaireSolution solution = service.getRaireSolution(request);
-
-    // Check that the metadata has been constructed appropriately
-    final String metadata = "{\"candidates\":[\"Alice\",\"Bob\"]," +
-        "\"contest\":\"One NEB Assertion Contest\",\"risk_limit\":0.10}";
-
-    assertEquals(metadata, GSON.toJson(solution.metadata));
-
-    // The RaireSolution contains a RaireResultOrError, but the error should be null.
-    assertNull(solution.solution.Err);
-
-    // Check the contents of the RaireResults within the RaireSolution.
-    assertEquals(1.1, solution.solution.Ok.difficulty);
-    assertEquals(320, solution.solution.Ok.margin);
-
-    AssertionAndDifficulty[] assertions = solution.solution.Ok.assertions;
-    assertEquals(1, assertions.length);
-
-    AssertionAndDifficulty aad = assertions[0];
-    assertEquals(1.1, aad.difficulty);
-    assertEquals(320, aad.margin);
-    assertTrue(aad.assertion.isNEB());
-    assertEquals(0, ((NotEliminatedBefore)aad.assertion).winner);
-    assertEquals(1, ((NotEliminatedBefore)aad.assertion).loser);
-
-    // Check that current risk is 1.00
-    assertEquals(new BigDecimal("1.00"), aad.status.get(Metadata.STATUS_RISK));
-  }
-
-  /**
-   * Retrieve assertions for a contest that has one NEN assertion.
-   */
-  @Test
-  @Transactional
-  @Sql(scripts = {"/simple_assertions.sql"}, executionPhase = BEFORE_TEST_METHOD)
-  void retrieveAssertionsExistentContestOneNENAssertion() throws RaireServiceException {
-    GetAssertionsJsonService service = new GetAssertionsJsonService(assertionRepository);
-    GetAssertionsRequest request = new GetAssertionsRequest("One NEN Assertion Contest",
-        List.of("Alice", "Charlie", "Diego", "Bob"), new BigDecimal("0.10"));
-
-    RaireSolution solution = service.getRaireSolution(request);
-
-    // Check that the metadata has been constructed appropriately
-    final String metadata = "{\"candidates\":[\"Alice\",\"Charlie\",\"Diego\",\"Bob\"]," +
-        "\"contest\":\"One NEN Assertion Contest\",\"risk_limit\":0.10}";
-
-    assertEquals(metadata, GSON.toJson(solution.metadata));
-
-    // The RaireSolution contains a RaireResultOrError, but the error should be null.
-    assertNull(solution.solution.Err);
-
-    // Check the contents of the RaireResults within the RaireSolution.
-    assertEquals(3.01, solution.solution.Ok.difficulty);
-    assertEquals(240, solution.solution.Ok.margin);
-
-    AssertionAndDifficulty[] assertions = solution.solution.Ok.assertions;
-    assertEquals(1, assertions.length);
-
-    AssertionAndDifficulty aad = assertions[0];
-    assertEquals(3.01, aad.difficulty);
-    assertEquals(240, aad.margin);
-    assertFalse(aad.assertion.isNEB());
-    assertEquals(0, ((NotEliminatedNext)aad.assertion).winner);
-    assertEquals(1, ((NotEliminatedNext)aad.assertion).loser);
-
-    int[] continuing = {0, 1, 2, 3};
-    assertArrayEquals(continuing, ((NotEliminatedNext)aad.assertion).continuing);
-
-    // Check that current risk is 1.00
-    assertEquals(new BigDecimal("1.00"), aad.status.get(Metadata.STATUS_RISK));
-  }
-
-  /**
-   * Retrieve assertions for a contest that has one NEN and one NEB assertion (audit in progress).
-   */
-  @Test
-  @Transactional
-  @Sql(scripts = {"/simple_assertions_in_progress.sql"}, executionPhase = BEFORE_TEST_METHOD)
-  void retrieveAssertionsOneNENOneNEBAssertionInProgress() throws RaireServiceException {
-    GetAssertionsJsonService service = new GetAssertionsJsonService(assertionRepository);
-    GetAssertionsRequest request = new GetAssertionsRequest("One NEN NEB Assertion Contest",
-        List.of("Liesl", "Wendell", "Amanda", "Chuan"), new BigDecimal("0.05"));
-
-    RaireSolution solution = service.getRaireSolution(request);
-
-    // Check that the metadata has been constructed appropriately
-    final String metadata = "{\"candidates\":[\"Liesl\",\"Wendell\",\"Amanda\",\"Chuan\"]," +
-        "\"contest\":\"One NEN NEB Assertion Contest\",\"risk_limit\":0.05}";
-
-    assertEquals(metadata, GSON.toJson(solution.metadata));
-
-    // The RaireSolution contains a RaireResultOrError, but the error should be null.
-    assertNull(solution.solution.Err);
-
-    // Check the contents of the RaireResults within the RaireSolution.
-    assertEquals(3.17, solution.solution.Ok.difficulty);
-    assertEquals(112, solution.solution.Ok.margin);
-
-    AssertionAndDifficulty[] assertions = solution.solution.Ok.assertions;
-    assertEquals(2, assertions.length);
-
-    AssertionAndDifficulty aad1 = assertions[0];
-    assertEquals(0.1, aad1.difficulty);
-    assertEquals(112, aad1.margin);
-    assertEquals(new BigDecimal("0.08"), aad1.status.get(Metadata.STATUS_RISK));
-    assertTrue(aad1.assertion.isNEB());
-    assertEquals(2, ((NotEliminatedBefore)aad1.assertion).winner);
-    assertEquals(0, ((NotEliminatedBefore)aad1.assertion).loser);
-
-    AssertionAndDifficulty aad2 = assertions[1];
-    assertEquals(3.17, aad2.difficulty);
-    assertEquals(560, aad2.margin);
-    assertFalse(aad2.assertion.isNEB());
-    assertEquals(2, ((NotEliminatedNext)aad2.assertion).winner);
-    assertEquals(1, ((NotEliminatedNext)aad2.assertion).loser);
-
-    int[] continuing = {0, 1, 2};
-    assertArrayEquals(continuing, ((NotEliminatedNext)aad2.assertion).continuing);
-
-    assertEquals(new BigDecimal("0.70"), aad2.status.get(Metadata.STATUS_RISK));
-  }
-
-  /**
-   * Retrieve assertions for a contest where the request has been setup with incorrect
-   * candidate names for the given contest.
-   */
-  @Test
-  @Transactional
-  @Sql(scripts = {"/simple_assertions.sql"}, executionPhase = BEFORE_TEST_METHOD)
-  void retrieveAssertionsInconsistentRequest1()  {
-    GetAssertionsJsonService service = new GetAssertionsJsonService(assertionRepository);
-    GetAssertionsRequest request = new GetAssertionsRequest("One NEN NEB Assertion Contest",
-        List.of("Alice", "Charlie", "Diego", "Bob"), new BigDecimal("0.10"));
-
-    RaireServiceException ex = assertThrows(RaireServiceException.class, () ->
-        service.getRaireSolution(request));
-    assertEquals(RaireErrorCodes.INTERNAL_ERROR, ex.errorCode);
-    assertTrue(ex.getMessage().toLowerCase().
-        contains("Candidate list is inconsistent with assertion".toLowerCase()));
-  }
-
-  /**
-   * Retrieve assertions for a contest where the request has been setup with incorrect
-   * candidate names for the given contest.
-   */
-  @Test
-  @Transactional
-  @Sql(scripts = {"/simple_assertions.sql"}, executionPhase = BEFORE_TEST_METHOD)
-  void retrieveAssertionsInconsistentRequest2()  {
-    GetAssertionsJsonService service = new GetAssertionsJsonService(assertionRepository);
-    GetAssertionsRequest request = new GetAssertionsRequest("One NEN NEB Assertion Contest",
-        List.of(), new BigDecimal("0.10"));
-
-    RaireServiceException ex = assertThrows(RaireServiceException.class, () ->
-        service.getRaireSolution(request));
-    assertEquals(RaireErrorCodes.INTERNAL_ERROR, ex.errorCode);
-    assertTrue(ex.getMessage().toLowerCase().
-        contains("Candidate list is inconsistent with assertion".toLowerCase()));
-  }
-=======
->>>>>>> 7dbc3ee5
 }